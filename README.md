# energy-level-diagram

A simple library to plot energy level diagrams using Matplotlib. It supports multiple columns of levels, optional automatic regulation of level spacing, and dashed connections between columns.

## Example

```python
from energy_level_diagram import Diagram

diagram = Diagram(auto_regulation=True, label="Example Diagram")
col_a = diagram.add_column([0, 1, 2])
col_b = diagram.add_column([0.5, 1.5, 2.5])
diagram.connect(col_a.levels[1], col_b.levels[0])
<<<<<<< HEAD
fig, ax = diagram.plot()
```

The `label` parameter sets the title of the diagram, and `plot()` now returns the
``matplotlib`` figure and axes objects for further customisation.
=======
diagram.plot()
```

## Example scripts

The `examples` directory contains scripts demonstrating typical usage. You can run them directly with Python to see how the diagram API works.

```
python examples/basic_usage.py
python examples/vertical_arrow.py
```

These scripts create diagrams using different features of the library but do not display their resulting plots here.
>>>>>>> ddff6e30
<|MERGE_RESOLUTION|>--- conflicted
+++ resolved
@@ -2,24 +2,8 @@
 
 A simple library to plot energy level diagrams using Matplotlib. It supports multiple columns of levels, optional automatic regulation of level spacing, and dashed connections between columns.
 
-## Example
-
-```python
-from energy_level_diagram import Diagram
-
-diagram = Diagram(auto_regulation=True, label="Example Diagram")
-col_a = diagram.add_column([0, 1, 2])
-col_b = diagram.add_column([0.5, 1.5, 2.5])
-diagram.connect(col_a.levels[1], col_b.levels[0])
-<<<<<<< HEAD
-fig, ax = diagram.plot()
-```
-
 The `label` parameter sets the title of the diagram, and `plot()` now returns the
 ``matplotlib`` figure and axes objects for further customisation.
-=======
-diagram.plot()
-```
 
 ## Example scripts
 
@@ -31,4 +15,3 @@
 ```
 
 These scripts create diagrams using different features of the library but do not display their resulting plots here.
->>>>>>> ddff6e30
